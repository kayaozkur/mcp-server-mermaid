#!/usr/bin/env node
import { Server } from '@modelcontextprotocol/sdk/server/index.js';
import { StdioServerTransport } from '@modelcontextprotocol/sdk/server/stdio.js';
import { CallToolRequestSchema, ListToolsRequestSchema, } from '@modelcontextprotocol/sdk/types.js';
import { MermaidTools } from './tools.js';
import { Logger } from './logger.js';
class MermaidServer {
<<<<<<< HEAD
  private server: Server;
  private tools: MermaidTools;
  private logger: Logger;

  constructor() {
    this.logger = new Logger('MermaidServer');
    this.tools = new MermaidTools();
    
    this.server = new Server(
      {
        name: 'mcp-mermaid-server',
        version: '1.0.0',
      },
      {
        capabilities: {
          tools: {},
        },
      }
    );

    this.setupToolHandlers();
    // Server initialized - no logging to avoid stdout pollution
  }

  private setupToolHandlers(): void {
    // List available tools
    this.server.setRequestHandler(ListToolsRequestSchema, async () => {
      return {
        tools: [
          {
            name: 'generate_diagram_from_code',
            description: 'Generate Mermaid diagrams from code analysis (flowcharts, sequence diagrams, class diagrams)',
            inputSchema: {
              type: 'object',
              properties: {
                code: {
                  type: 'string',
                  description: 'Source code to analyze and generate diagram from'
                },
                diagram_type: {
                  type: 'string',
                  enum: ['flowchart', 'sequence', 'class', 'state', 'auto'],
                  description: 'Type of diagram to generate (auto for intelligent detection)'
                },
                language: {
                  type: 'string',
                  description: 'Programming language of the source code'
                },
                include_details: {
                  type: 'boolean',
                  description: 'Include detailed annotations and comments',
                  default: false
=======
    server;
    tools;
    logger;
    constructor() {
        this.logger = new Logger('MermaidServer');
        this.tools = new MermaidTools();
        this.server = new Server({
            name: 'mcp-mermaid-server',
            version: '1.0.0',
        }, {
            capabilities: {
                tools: {},
            },
        });
        this.setupToolHandlers();
    }
    setupToolHandlers() {
        this.server.setRequestHandler(ListToolsRequestSchema, async () => {
            return {
                tools: [
                    {
                        name: 'generate_diagram_from_code',
                        description: 'Generate Mermaid diagrams from code analysis (flowcharts, sequence diagrams, class diagrams)',
                        inputSchema: {
                            type: 'object',
                            properties: {
                                code: {
                                    type: 'string',
                                    description: 'Source code to analyze and generate diagram from'
                                },
                                diagram_type: {
                                    type: 'string',
                                    enum: ['flowchart', 'sequence', 'class', 'state', 'auto'],
                                    description: 'Type of diagram to generate (auto for intelligent detection)'
                                },
                                language: {
                                    type: 'string',
                                    description: 'Programming language of the source code'
                                },
                                include_details: {
                                    type: 'boolean',
                                    description: 'Include detailed annotations and comments',
                                    default: false
                                }
                            },
                            required: ['code']
                        }
                    },
                    {
                        name: 'analyze_diagram_structure',
                        description: 'Analyze existing Mermaid diagram structure and provide insights',
                        inputSchema: {
                            type: 'object',
                            properties: {
                                diagram_code: {
                                    type: 'string',
                                    description: 'Mermaid diagram code to analyze'
                                },
                                analysis_type: {
                                    type: 'string',
                                    enum: ['structure', 'complexity', 'optimization', 'full'],
                                    description: 'Type of analysis to perform',
                                    default: 'full'
                                }
                            },
                            required: ['diagram_code']
                        }
                    },
                    {
                        name: 'suggest_diagram_improvements',
                        description: 'AI-powered suggestions for improving diagram clarity and effectiveness',
                        inputSchema: {
                            type: 'object',
                            properties: {
                                diagram_code: {
                                    type: 'string',
                                    description: 'Mermaid diagram code to improve'
                                },
                                context: {
                                    type: 'string',
                                    description: 'Context or purpose of the diagram for targeted suggestions'
                                },
                                audience: {
                                    type: 'string',
                                    enum: ['technical', 'business', 'general', 'documentation'],
                                    description: 'Target audience for optimization',
                                    default: 'general'
                                }
                            },
                            required: ['diagram_code']
                        }
                    },
                    {
                        name: 'create_workflow_diagram',
                        description: 'Create workflow diagrams from process descriptions or Git history',
                        inputSchema: {
                            type: 'object',
                            properties: {
                                workflow_description: {
                                    type: 'string',
                                    description: 'Description of the workflow or process'
                                },
                                workflow_type: {
                                    type: 'string',
                                    enum: ['git', 'cicd', 'business', 'development', 'deployment'],
                                    description: 'Type of workflow to create'
                                },
                                include_decision_points: {
                                    type: 'boolean',
                                    description: 'Include decision points and branching logic',
                                    default: true
                                },
                                format: {
                                    type: 'string',
                                    enum: ['flowchart', 'sequence', 'state', 'gantt'],
                                    description: 'Diagram format for the workflow',
                                    default: 'flowchart'
                                }
                            },
                            required: ['workflow_description', 'workflow_type']
                        }
                    },
                    {
                        name: 'export_diagram_formats',
                        description: 'Export Mermaid diagrams to various formats (SVG, PNG, PDF)',
                        inputSchema: {
                            type: 'object',
                            properties: {
                                diagram_code: {
                                    type: 'string',
                                    description: 'Mermaid diagram code to export'
                                },
                                format: {
                                    type: 'string',
                                    enum: ['svg', 'png', 'pdf', 'html'],
                                    description: 'Export format'
                                },
                                output_path: {
                                    type: 'string',
                                    description: 'Optional output file path'
                                },
                                theme: {
                                    type: 'string',
                                    enum: ['default', 'dark', 'forest', 'neutral'],
                                    description: 'Diagram theme',
                                    default: 'default'
                                },
                                width: {
                                    type: 'number',
                                    description: 'Width for raster formats (PNG)',
                                    default: 1920
                                },
                                height: {
                                    type: 'number',
                                    description: 'Height for raster formats (PNG)',
                                    default: 1080
                                }
                            },
                            required: ['diagram_code', 'format']
                        }
                    },
                    {
                        name: 'validate_diagram_syntax',
                        description: 'Validate Mermaid diagram syntax and provide error details',
                        inputSchema: {
                            type: 'object',
                            properties: {
                                diagram_code: {
                                    type: 'string',
                                    description: 'Mermaid diagram code to validate'
                                },
                                strict_mode: {
                                    type: 'boolean',
                                    description: 'Enable strict validation mode',
                                    default: false
                                },
                                provide_suggestions: {
                                    type: 'boolean',
                                    description: 'Provide syntax correction suggestions',
                                    default: true
                                }
                            },
                            required: ['diagram_code']
                        }
                    }
                ]
            };
        });
        this.server.setRequestHandler(CallToolRequestSchema, async (request) => {
            const { name, arguments: args } = request.params;
            try {
                let result;
                switch (name) {
                    case 'generate_diagram_from_code':
                        result = await this.tools.generateDiagramFromCode(args);
                        break;
                    case 'analyze_diagram_structure':
                        result = await this.tools.analyzeDiagramStructure(args);
                        break;
                    case 'suggest_diagram_improvements':
                        result = await this.tools.suggestDiagramImprovements(args);
                        break;
                    case 'create_workflow_diagram':
                        result = await this.tools.createWorkflowDiagram(args);
                        break;
                    case 'export_diagram_formats':
                        result = await this.tools.exportDiagramFormats(args);
                        break;
                    case 'validate_diagram_syntax':
                        result = await this.tools.validateDiagramSyntax(args);
                        break;
                    default:
                        throw new Error(`Unknown tool: ${name}`);
>>>>>>> 8cbfbc0c
                }
                return result;
            }
            catch (error) {
                const errorMessage = error instanceof Error ? error.message : 'Unknown error occurred';
                this.logger.error(`Tool execution failed for ${name}:`, error);
                return {
                    content: [
                        {
                            type: 'text',
                            text: `Error executing ${name}: ${errorMessage}`
                        }
                    ]
                };
            }
<<<<<<< HEAD
          ]
        };
      }
    });
  }

  async run(): Promise<void> {
    const transport = new StdioServerTransport();
    await this.server.connect(transport);
    // Server started - no logging to avoid stdout pollution
  }
=======
        });
    }
    async run() {
        const transport = new StdioServerTransport();
        await this.server.connect(transport);
    }
>>>>>>> 8cbfbc0c
}
const server = new MermaidServer();
server.run().catch((error) => {
    console.error('Failed to start MCP Mermaid Server:', error);
    process.exit(1);
});<|MERGE_RESOLUTION|>--- conflicted
+++ resolved
@@ -5,7 +5,7 @@
 import { MermaidTools } from './tools.js';
 import { Logger } from './logger.js';
 class MermaidServer {
-<<<<<<< HEAD
+
   private server: Server;
   private tools: MermaidTools;
   private logger: Logger;
@@ -58,7 +58,7 @@
                   type: 'boolean',
                   description: 'Include detailed annotations and comments',
                   default: false
-=======
+                  
     server;
     tools;
     logger;
@@ -272,7 +272,7 @@
                         break;
                     default:
                         throw new Error(`Unknown tool: ${name}`);
->>>>>>> 8cbfbc0c
+
                 }
                 return result;
             }
@@ -288,7 +288,7 @@
                     ]
                 };
             }
-<<<<<<< HEAD
+
           ]
         };
       }
@@ -300,17 +300,22 @@
     await this.server.connect(transport);
     // Server started - no logging to avoid stdout pollution
   }
-=======
+
         });
     }
     async run() {
         const transport = new StdioServerTransport();
         await this.server.connect(transport);
     }
->>>>>>> 8cbfbc0c
+
 }
 const server = new MermaidServer();
 server.run().catch((error) => {
+
+  console.error('Failed to start MCP Mermaid Server:', error);
+  process.exit(1);
+
     console.error('Failed to start MCP Mermaid Server:', error);
     process.exit(1);
+
 });